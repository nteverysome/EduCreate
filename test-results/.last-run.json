{
<<<<<<< HEAD
  "status": "failed",
  "failedTests": [
    "48946142484a71e8a554-8e0ac72a4a6153ab221b",
    "48946142484a71e8a554-c5209bf40e225df754f3",
    "48946142484a71e8a554-25aa2bd6db8d3021cdec",
    "48946142484a71e8a554-52cbab8c2611a0d6658a",
    "48946142484a71e8a554-8f85606b8e927f9bf48c",
    "48946142484a71e8a554-c9b80f2574ba15304381"
  ]
=======
  "status": "passed",
  "failedTests": []
>>>>>>> 39e00b5f
}<|MERGE_RESOLUTION|>--- conflicted
+++ resolved
@@ -1,16 +1,4 @@
 {
-<<<<<<< HEAD
-  "status": "failed",
-  "failedTests": [
-    "48946142484a71e8a554-8e0ac72a4a6153ab221b",
-    "48946142484a71e8a554-c5209bf40e225df754f3",
-    "48946142484a71e8a554-25aa2bd6db8d3021cdec",
-    "48946142484a71e8a554-52cbab8c2611a0d6658a",
-    "48946142484a71e8a554-8f85606b8e927f9bf48c",
-    "48946142484a71e8a554-c9b80f2574ba15304381"
-  ]
-=======
   "status": "passed",
   "failedTests": []
->>>>>>> 39e00b5f
 }