generator client {
  provider = "prisma-client-js"
}

datasource db {
  provider = "postgresql"
  url      = env("DATABASE_URL")
}

model User {
  id                   String                @id @default(cuid())
  name                 String?
  email                String                @unique
  password             String?
  emailVerified        DateTime?
  image                String?
  country              String?               @default("TW")
  createdAt            DateTime              @default(now())
  updatedAt            DateTime              @updatedAt
  role                 Role                  @default(USER)
  accounts             Account[]
  activities           Activity[]
  activityVersions     ActivityVersion[]
  activityVersionLogs  ActivityVersionLog[]
  folders              Folder[]
  h5pContents          H5PContent[]
  invoices             Invoice[]
  notificationSettings NotificationSettings?
  passwordReset        PasswordReset?
  sessions             Session[]
  subscription         Subscription?
  learningProgress     LearningProgress[]
  vocabularySets       VocabularySet[]
}

model Account {
  id                String  @id @default(cuid())
  userId            String
  type              String
  provider          String
  providerAccountId String
  refresh_token     String?
  access_token      String?
  expires_at        Int?
  token_type        String?
  scope             String?
  id_token          String?
  session_state     String?
  user              User    @relation(fields: [userId], references: [id], onDelete: Cascade)

  @@unique([provider, providerAccountId])
}

model Session {
  id           String   @id @default(cuid())
  sessionToken String   @unique
  userId       String
  expires      DateTime
  user         User     @relation(fields: [userId], references: [id], onDelete: Cascade)
}

model VerificationToken {
  identifier String
  token      String   @unique
  expires    DateTime

  @@unique([identifier, token])
}

model PasswordReset {
  id      String   @id @default(cuid())
  token   String   @unique
  expires DateTime
  userId  String   @unique
  user    User     @relation(fields: [userId], references: [id], onDelete: Cascade)
}

model Activity {
  id              String               @id @default(cuid())
  title           String
  description     String?
  content         Json?
  elements        Json                 @default("[]")
  type            String
  templateType    String?
  published       Boolean              @default(false)
  isPublic        Boolean              @default(false)
  isDraft         Boolean              @default(false)
  folderId        String?
  lastPlayed      DateTime?
  playCount       Int                  @default(0)
  shareCount      Int                  @default(0)
  gameTemplateId  String?
  aiGenerated     Boolean              @default(false)
  difficulty      DifficultyLevel?
  estimatedTime   String?
  tags            String[]
  geptLevel       GEPTLevel?           @default(ELEMENTARY)
  totalWords      Int                  @default(0)
  createdAt       DateTime             @default(now())
  updatedAt       DateTime             @updatedAt
  deletedAt       DateTime?
  templateId      String?
  userId          String
  h5pContentId    String?
  folder          Folder?              @relation(fields: [folderId], references: [id])
  gameTemplate    GameTemplate?        @relation(fields: [gameTemplateId], references: [id])
  h5pContent      H5PContent?          @relation(fields: [h5pContentId], references: [id])
  template        Template?            @relation(fields: [templateId], references: [id])
  user            User                 @relation(fields: [userId], references: [id], onDelete: Cascade)
  versions        ActivityVersion[]
  versionLogs     ActivityVersionLog[]
  assignments     Assignment[]
  gameSettings    GameSettings?
  vocabularyItems VocabularyItem[]
}

model Template {
  id          String       @id @default(cuid())
  name        String
  description String?
  type        TemplateType
  thumbnail   String?
  config      Json
  activities  Activity[]
}

model Folder {
  id          String     @id @default(cuid())
  name        String
  description String?
  color       String?
  icon        String?
  createdAt   DateTime   @default(now())
  updatedAt   DateTime   @updatedAt
  userId      String
  activities  Activity[]
  user        User       @relation(fields: [userId], references: [id], onDelete: Cascade)

  @@unique([name, userId])
}

model Subscription {
  id                   String    @id @default(cuid())
  userId               String    @unique
  planId               String
  status               SubStatus @default(ACTIVE)
  startDate            DateTime  @default(now())
  endDate              DateTime?
  stripeCustomerId     String?   @unique
  stripeSubscriptionId String?   @unique
  currentPeriodStart   DateTime?
  currentPeriodEnd     DateTime?
  cancelAtPeriodEnd    Boolean   @default(false)
  invoices             Invoice[]
  plan                 Plan      @relation(fields: [planId], references: [id])
  user                 User      @relation(fields: [userId], references: [id], onDelete: Cascade)
}

model Plan {
  id            String          @id @default(cuid())
  name          String
  description   String?
  price         Float
  interval      BillingInterval
  features      String[]
  subscriptions Subscription[]
}

model H5PContent {
  id          String           @id @default(cuid())
  title       String
  description String?
  content     Json             @default("{}")
  library     String           @default("H5P.InteractiveVideo")
  contentType String
  contentPath String
  status      H5PContentStatus @default(DRAFT)
  published   Boolean          @default(false)
  createdAt   DateTime         @default(now())
  updatedAt   DateTime         @updatedAt
  userId      String
  activities  Activity[]
  user        User             @relation(fields: [userId], references: [id], onDelete: Cascade)
}

model ActivityVersion {
  id           String               @id @default(cuid())
  versionName  String
  versionNotes String?
  content      Json?
  elements     Json
  published    Boolean              @default(false)
  createdAt    DateTime             @default(now())
  activityId   String
  userId       String
  activity     Activity             @relation(fields: [activityId], references: [id], onDelete: Cascade)
  user         User                 @relation(fields: [userId], references: [id], onDelete: Cascade)
  logs         ActivityVersionLog[]
}

model ActivityVersionLog {
  id         String           @id @default(cuid())
  action     String
  details    String?
  createdAt  DateTime         @default(now())
  activityId String
  versionId  String?
  userId     String
  activity   Activity         @relation(fields: [activityId], references: [id], onDelete: Cascade)
  user       User             @relation(fields: [userId], references: [id], onDelete: Cascade)
  version    ActivityVersion? @relation(fields: [versionId], references: [id])
}

model Invoice {
  id               String            @id @default(cuid())
  stripeInvoiceId  String            @unique
  amount           Float
  currency         String            @default("usd")
  status           String
  invoiceUrl       String?
  invoicePdf       String?
  createdAt        DateTime          @default(now())
  paidAt           DateTime?
  subscriptionId   String
  userId           String
  subscription     Subscription      @relation(fields: [subscriptionId], references: [id], onDelete: Cascade)
  user             User              @relation(fields: [userId], references: [id], onDelete: Cascade)
  notificationLogs NotificationLog[]
}

model NotificationSettings {
  id                       String   @id @default(cuid())
  paymentSuccess           Boolean  @default(true)
  paymentFailed            Boolean  @default(true)
  subscriptionRenewal      Boolean  @default(true)
  subscriptionCancellation Boolean  @default(true)
  promotions               Boolean  @default(false)
  createdAt                DateTime @default(now())
  updatedAt                DateTime @updatedAt
  userId                   String   @unique
  user                     User     @relation(fields: [userId], references: [id], onDelete: Cascade)
}

model NotificationLog {
  id               String   @id @default(cuid())
  type             String
  recipient        String
  content          String?
  sentAt           DateTime @default(now())
  sentBy           String
  relatedInvoiceId String?
  relatedInvoice   Invoice? @relation(fields: [relatedInvoiceId], references: [id])
}

model GameTemplate {
  id                String          @id @default(cuid())
  name              String          @unique
  displayName       String
  description       String?
  icon              String?
  category          GameCategory    @default(QUIZ)
  difficulty        DifficultyLevel @default(EASY)
  estimatedTime     String?
  features          String[]
  minItems          Int             @default(1)
  maxItems          Int             @default(50)
  requiresEvenItems Boolean         @default(false)
  isActive          Boolean         @default(true)
  isPremium         Boolean         @default(false)
  sortOrder         Int             @default(0)
  createdAt         DateTime        @default(now())
  updatedAt         DateTime        @updatedAt
  activities        Activity[]
  gameSettings      GameSettings[]
}

model VisualTheme {
  id              String         @id @default(cuid())
  name            String         @unique
  displayName     String
  description     String?
  thumbnail       String?
  category        ThemeCategory  @default(CLASSIC)
  isPremium       Boolean        @default(false)
  isActive        Boolean        @default(true)
  sortOrder       Int            @default(0)
  primaryColor    String         @default("#007bff")
  secondaryColor  String         @default("#6c757d")
  backgroundColor String         @default("#ffffff")
  textColor       String         @default("#212529")
  accentColor     String?
  borderColor     String?
  fontFamily      String?
  borderRadius    String?
  boxShadow       String?
  backgroundImage String?
  customCSS       String?
  createdAt       DateTime       @default(now())
  updatedAt       DateTime       @updatedAt
  gameSettings    GameSettings[]
}

model GameSettings {
  id               String        @id @default(cuid())
  activityId       String        @unique
  templateId       String?
  themeId          String?
  timerType        TimerType     @default(NONE)
  timerDuration    Int?
  livesCount       Int           @default(0)
  shuffleQuestions Boolean       @default(false)
  shuffleAnswers   Boolean       @default(false)
  autoProceed      Boolean       @default(true)
  showAnswers      Boolean       @default(true)
  answerLabels     AnswerLabels  @default(ABC)
  enableSounds     Boolean       @default(true)
  enableAnimations Boolean       @default(true)
  allowRetry       Boolean       @default(true)
  showProgress     Boolean       @default(true)
  showScore        Boolean       @default(true)
  createdAt        DateTime      @default(now())
  updatedAt        DateTime      @updatedAt
  activity         Activity      @relation(fields: [activityId], references: [id], onDelete: Cascade)
  template         GameTemplate? @relation(fields: [templateId], references: [id])
  theme            VisualTheme?  @relation(fields: [themeId], references: [id])
}

model AIPrompt {
  id             String       @id @default(cuid())
  name           String       @unique
  templateType   TemplateType
  promptTemplate String
  exampleInput   String?
  exampleOutput  String?
  isActive       Boolean      @default(true)
  version        String       @default("1.0")
  model          String       @default("gpt-4")
  temperature    Float        @default(0.7)
  maxTokens      Int          @default(2000)
  createdAt      DateTime     @default(now())
  updatedAt      DateTime     @updatedAt
}

model VocabularySet {
  id               String             @id @default(cuid())
  userId           String
  title            String
  description      String?
  geptLevel        GEPTLevel          @default(ELEMENTARY)
  isPublic         Boolean            @default(false)
  totalWords       Int                @default(0)
  createdAt        DateTime           @default(now())
  updatedAt        DateTime           @updatedAt
  learningProgress LearningProgress[]
  items            VocabularyItem[]
  user             User               @relation(fields: [userId], references: [id], onDelete: Cascade)

  @@map("vocabulary_sets")
}

model VocabularyItem {
  id               String             @id @default(cuid())
  setId            String?
  activityId       String?
  english          String
  chinese          String
  phonetic         String?
  partOfSpeech     PartOfSpeech?
  difficultyLevel  Int                @default(1)
  exampleSentence  String?
  notes            String?
  imageUrl         String?
  audioUrl         String?
  createdAt        DateTime           @default(now())
  updatedAt        DateTime           @updatedAt
  learningProgress LearningProgress[]
  activity         Activity?          @relation(fields: [activityId], references: [id], onDelete: Cascade)
  set              VocabularySet?     @relation(fields: [setId], references: [id], onDelete: Cascade)

  @@map("vocabulary_items")
}

model LearningProgress {
  id               String          @id @default(cuid())
  userId           String
  vocabularySetId  String
  vocabularyItemId String?
  gameType         String
  correctCount     Int             @default(0)
  incorrectCount   Int             @default(0)
  totalAttempts    Int             @default(0)
  bestScore        Int             @default(0)
  averageScore     Float           @default(0)
  masteryLevel     Int             @default(0)
  lastReviewed     DateTime?
  nextReview       DateTime?
  reviewInterval   Int             @default(1)
  totalStudyTime   Int             @default(0)
  sessionCount     Int             @default(0)
  createdAt        DateTime        @default(now())
  updatedAt        DateTime        @updatedAt
  user             User            @relation(fields: [userId], references: [id], onDelete: Cascade)
  vocabularyItem   VocabularyItem? @relation(fields: [vocabularyItemId], references: [id], onDelete: Cascade)
  vocabularySet    VocabularySet   @relation(fields: [vocabularySetId], references: [id], onDelete: Cascade)

  @@unique([userId, vocabularySetId, vocabularyItemId, gameType])
  @@map("learning_progress")
}

model Assignment {
  id               String             @id @default(cuid())
  activityId       String
  title            String
  registrationType RegistrationType   @default(NAME)
  deadline         DateTime?
  gameEndSettings  Json?
  status           AssignmentStatus   @default(ACTIVE)
  createdAt        DateTime           @default(now())
  updatedAt        DateTime           @updatedAt
  activity         Activity           @relation(fields: [activityId], references: [id], onDelete: Cascade)
  results          AssignmentResult[]
}

model AssignmentResult {
  id           String            @id @default(cuid())
  assignmentId String
  resultNumber Int
  status       ResultStatus      @default(ACTIVE)
  createdAt    DateTime          @default(now())
  updatedAt    DateTime          @updatedAt
  assignment   Assignment        @relation(fields: [assignmentId], references: [id], onDelete: Cascade)
  participants GameParticipant[]
}

model GameParticipant {
  id             String           @id @default(cuid())
  resultId       String
  studentName    String
  score          Int              @default(0)
  timeSpent      Int              @default(0)
  correctAnswers Int              @default(0)
  totalQuestions Int              @default(0)
  gameData       Json?
  completedAt    DateTime         @default(now())
  result         AssignmentResult @relation(fields: [resultId], references: [id], onDelete: Cascade)
}

enum Role {
  USER
  PREMIUM_USER
  TEACHER
  ADMIN
}

enum TemplateType {
  MATCHING
  FLASHCARDS
  QUIZ
  UNIVERSAL
  SPIN_WHEEL
  WHACK_A_MOLE
  MEMORY_CARDS
  WORD_SEARCH
  CROSSWORD
  FILL_BLANKS
  TRUE_FALSE
  DRAG_SORT
  BALLOON_POP
  AIRPLANE
  MAZE_CHASE
  HANGMAN
  IMAGE_QUIZ
  GAMESHOW_QUIZ
  OPEN_THE_BOX
  MATCHING_PAIRS
  FIND_THE_MATCH
  ANAGRAM
  SPEAKING_CARDS
  UNJUMBLE
  COMPLETE_SENTENCE
  SPELL_WORD
  FLIP_TILES
  TYPE_ANSWER
  SPEED_SORTING
  WATCH_MEMORIZE
  PAIR_NO_PAIR
  RANK_ORDER
  WIN_LOSE_QUIZ
  MATH_GENERATOR
  WORD_MAGNETS
  FLYING_FRUIT
  GROUP_SORT
  LABELLED_DIAGRAM
}

enum SubStatus {
  ACTIVE
  CANCELED
  PAYMENT_FAILED
  PAST_DUE
  UNPAID
  EXPIRED
}

enum BillingInterval {
  MONTHLY
  YEARLY
}

enum H5PContentStatus {
  DRAFT
  PUBLISHED
}

enum GameCategory {
  QUIZ
  MATCHING
  MEMORY
  ACTION
  CREATIVE
  WORD_GAMES
  MATH_GAMES
}

enum DifficultyLevel {
  EASY
  MEDIUM
  HARD
}

enum ThemeCategory {
  CLASSIC
  THEMED
  SEASONAL
  EDUCATIONAL
  MODERN
}

enum TimerType {
  NONE
  COUNT_UP
  COUNT_DOWN
}

enum AnswerLabels {
  ABC
  NUMBERS
  NONE
}

enum GEPTLevel {
  KIDS
  ELEMENTARY
  INTERMEDIATE
  HIGH_INTERMEDIATE
}

enum PartOfSpeech {
  NOUN
  VERB
  ADJECTIVE
  ADVERB
  PRONOUN
  PREPOSITION
  CONJUNCTION
  INTERJECTION
  ARTICLE
  PHRASE
}

<<<<<<< HEAD
=======
// 課業分配模型
model Assignment {
  id                String             @id @default(cuid())
  activityId        String
  title             String
  registrationType  RegistrationType   @default(NAME)
  deadline          DateTime?
  gameEndSettings   Json?              // 遊戲結束設置
  status            AssignmentStatus   @default(ACTIVE)
  createdAt         DateTime           @default(now())
  updatedAt         DateTime           @updatedAt

  // 關聯
  activity          Activity           @relation(fields: [activityId], references: [id], onDelete: Cascade)
  results           AssignmentResult[]
}

// 課業結果模型
model AssignmentResult {
  id           String               @id @default(cuid())
  assignmentId String
  resultNumber Int                  // 結果編號（如：結果1、結果2）
  shareToken   String?              @unique // 可共用結果連結的 token
  status       ResultStatus         @default(ACTIVE)
  createdAt    DateTime             @default(now())
  updatedAt    DateTime             @updatedAt

  // 關聯
  assignment   Assignment           @relation(fields: [assignmentId], references: [id], onDelete: Cascade)
  participants GameParticipant[]
}

// 遊戲參與者模型
model GameParticipant {
  id             String           @id @default(cuid())
  resultId       String
  studentName    String
  score          Int              @default(0)
  timeSpent      Int              @default(0)  // 遊戲時間（秒）
  correctAnswers Int              @default(0)
  totalQuestions Int              @default(0)
  gameData       Json?            // 詳細遊戲數據
  completedAt    DateTime         @default(now())

  // 關聯
  result         AssignmentResult @relation(fields: [resultId], references: [id], onDelete: Cascade)
}

// 註冊類型枚舉
>>>>>>> 2d8b45e9
enum RegistrationType {
  NAME
  ANONYMOUS
  GOOGLE
}

enum AssignmentStatus {
  ACTIVE
  COMPLETED
  EXPIRED
}

enum ResultStatus {
  ACTIVE
  ARCHIVED
}<|MERGE_RESOLUTION|>--- conflicted
+++ resolved
@@ -569,8 +569,6 @@
   PHRASE
 }
 
-<<<<<<< HEAD
-=======
 // 課業分配模型
 model Assignment {
   id                String             @id @default(cuid())
@@ -620,7 +618,6 @@
 }
 
 // 註冊類型枚舉
->>>>>>> 2d8b45e9
 enum RegistrationType {
   NAME
   ANONYMOUS
